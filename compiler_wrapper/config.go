// Copyright 2019 The ChromiumOS Authors. All rights reserved.
// Use of this source code is governed by a BSD-style license that can be
// found in the LICENSE file.

package main

import (
	"strconv"
)

type config struct {
	// TODO: Refactor this flag into more generic configuration properties.
	isHostWrapper    bool
	isAndroidWrapper bool
	// Whether to use ccache.
	useCCache bool
	// Whether llvmNext wrapper.
	useLlvmNext bool
	// Flags to add to gcc and clang.
	commonFlags []string
	// Flags to add to gcc only.
	gccFlags []string
	// Flags to add to clang only.
	clangFlags []string
	// Flags to add to clang only, AFTER user flags (cannot be overridden
	// by the user).
	clangPostFlags []string
	// Toolchain root path relative to the wrapper binary.
	clangRootRelPath string
	gccRootRelPath   string
	// Directory to store errors that were prevented with -Wno-error.
	newWarningsDir string
	// Directory to store nits in when using `WITH_TIDY=tricium`.
	triciumNitsDir string
	// Directory to store crash artifacts in.
	crashArtifactsDir string
	// Version. Only exposed via -print-config.
	version string
}

// Version can be set via a linker flag.
// Values fills config.version.
var Version = ""

// UseCCache can be set via a linker flag.
// Value will be passed to strconv.ParseBool.
// E.g. go build -ldflags '-X config.UseCCache=true'.
var UseCCache = "unknown"

// UseLlvmNext can be set via a linker flag.
// Value will be passed to strconv.ParseBool.
// E.g. go build -ldflags '-X config.UseLlvmNext=true'.
var UseLlvmNext = "unknown"

// ConfigName can be set via a linker flag.
// Value has to be one of:
// - "cros.hardened"
// - "cros.nonhardened"
var ConfigName = "unknown"

// Returns the configuration matching the UseCCache and ConfigName.
func getRealConfig() (*config, error) {
	useCCache, err := strconv.ParseBool(UseCCache)
	if err != nil {
		return nil, wrapErrorwithSourceLocf(err, "invalid format for UseCCache")
	}
	useLlvmNext, err := strconv.ParseBool(UseLlvmNext)
	if err != nil {
		return nil, wrapErrorwithSourceLocf(err, "invalid format for UseLLvmNext")
	}
	config, err := getConfig(ConfigName, useCCache, useLlvmNext, Version)
	if err != nil {
		return nil, err
	}
	return config, nil
}

func isAndroidConfig() bool {
	return ConfigName == "android"
}

func getConfig(configName string, useCCache bool, useLlvmNext bool, version string) (*config, error) {
	cfg := config{}
	switch configName {
	case "cros.hardened":
		cfg = crosHardenedConfig
	case "cros.nonhardened":
		cfg = crosNonHardenedConfig
	case "cros.host":
		cfg = crosHostConfig
	case "android":
		cfg = androidConfig
	default:
		return nil, newErrorwithSourceLocf("unknown config name: %s", configName)
	}
	cfg.useCCache = useCCache
	cfg.useLlvmNext = useLlvmNext
	if useLlvmNext {
		cfg.clangFlags = append(cfg.clangFlags, llvmNextFlags...)
		cfg.clangPostFlags = append(cfg.clangPostFlags, llvmNextPostFlags...)
	}
	cfg.version = version
	return &cfg, nil
}

func crosCommonClangFlags() []string {
	// Temporarily disable tautological-*-compare chromium:778316.
	// Temporarily add no-unknown-warning-option to deal with old clang versions.
	// Temporarily disable Wdeprecated-declarations. b/193860318
	// b/230345382: Temporarily disable Wimplicit-function-declaration.
	// b/231987783: Temporarily disable Wimplicit-int.
	return []string{
		"-Qunused-arguments",
		"-Werror=poison-system-directories",
		"-Wno-compound-token-split-by-macro",
		"-Wno-deprecated-declarations",
		"-Wno-error=implicit-function-declaration",
		"-Wno-error=implicit-int",
		"-Wno-final-dtor-non-final-class",
		"-Wno-tautological-constant-compare",
		"-Wno-tautological-unsigned-enum-zero-compare",
		"-Wno-unknown-warning-option",
		"-fdebug-default-version=5",
		"-fexperimental-new-pass-manager",
	}
}

func crosCommonClangPostFlags() []string {
	// Temporarily disable Wdeprecated-copy. b/191479033
	return []string{
		"-Wno-compound-token-split-by-space",
		"-Wno-deprecated-copy",
		"-Wno-implicit-int-float-conversion",
		"-Wno-string-concatenation",
	}
}

// Full hardening.
// Temporarily disable function splitting because of chromium:434751.
var crosHardenedConfig = config{
	clangRootRelPath: "../..",
	gccRootRelPath:   "../../../../..",
	// Pass "-fcommon" till the packages are fixed to work with new clang/gcc
	// default of "-fno-common", crbug.com/1060413.
	commonFlags: []string{
		"-fcommon",
		"-fstack-protector-strong",
		"-D_FORTIFY_SOURCE=2",
		"-fno-omit-frame-pointer",
	},
	gccFlags: []string{
		"-fno-reorder-blocks-and-partition",
		"-Wno-unused-local-typedefs",
		"-Wno-maybe-uninitialized",
	},
	// Temporarily disable Wsection since kernel gets a bunch of these. chromium:778867
	// Disable "-faddrsig" since it produces object files that strip doesn't understand, chromium:915742.
	// crbug.com/1103065: -grecord-gcc-switches pollutes the Goma cache;
	//   removed that flag for now.
<<<<<<< HEAD
	// Temporarily disable Wdeprecated-declarations. b/193860318
	// b/230345382: Temporarily disable Wimplicit-function-declaration.

	clangFlags: []string{
		"-Qunused-arguments",
		"-fno-addrsig",
		"-fdebug-default-version=5",
		"-Wno-tautological-constant-compare",
		"-Wno-tautological-unsigned-enum-zero-compare",
		"-Wno-unknown-warning-option",
=======
	clangFlags: append(
		crosCommonClangFlags(),
		"--unwindlib=libunwind",
>>>>>>> d1360003
		"-Wno-section",
		"-fno-addrsig",
		"-fuse-ld=lld",
<<<<<<< HEAD
		"--unwindlib=libunwind",
		"-Wno-final-dtor-non-final-class",
		"-Werror=poison-system-directories",
		"-fexperimental-new-pass-manager",
		"-Wno-compound-token-split-by-macro",
		"-Wno-deprecated-declarations",
		"-Wno-error=implicit-function-declaration",
	},

	// Temporarily disable Wdeprecated-copy. b/191479033
	clangPostFlags: []string{
		"-Wno-implicit-int-float-conversion",
		"-Wno-compound-token-split-by-space",
		"-Wno-string-concatenation",
		"-Wno-deprecated-copy",
		"-Wno-unused-but-set-variable",
	},
=======
	),
	clangPostFlags:    crosCommonClangPostFlags(),
>>>>>>> d1360003
	newWarningsDir:    "/tmp/fatal_clang_warnings",
	triciumNitsDir:    "/tmp/linting_output/clang-tidy",
	crashArtifactsDir: "/tmp/clang_crash_diagnostics",
}

// Flags to be added to non-hardened toolchain.
var crosNonHardenedConfig = config{
	clangRootRelPath: "../..",
	gccRootRelPath:   "../../../../..",
	commonFlags:      []string{},
	gccFlags: []string{
		"-Wno-maybe-uninitialized",
		"-Wno-unused-local-typedefs",
		"-Wno-deprecated-declarations",
		"-Wtrampolines",
	},
	// Temporarily disable Wsection since kernel gets a bunch of these. chromium:778867
<<<<<<< HEAD
	// Temporarily disable Wdeprecated-declarations. b/193860318
	// b/230345382: Temporarily disable Wimplicit-function-declaration.
	clangFlags: []string{
		"-Qunused-arguments",
		"-fdebug-default-version=5",
		"-Wno-tautological-constant-compare",
		"-Wno-tautological-unsigned-enum-zero-compare",
		"-Wno-unknown-warning-option",
		"-Wno-section",
		"-Wno-final-dtor-non-final-class",
		"-Werror=poison-system-directories",
		"-fexperimental-new-pass-manager",
		"-Wno-compound-token-split-by-macro",
		"-Wno-deprecated-declarations",
		"-Wno-error=implicit-function-declaration",
	},

	// Temporarily disable Wdeprecated-copy. b/191479033
	clangPostFlags: []string{
		"-Wno-implicit-int-float-conversion",
		"-Wno-compound-token-split-by-space",
		"-Wno-string-concatenation",
		"-Wno-deprecated-copy",
		"-Wno-unused-but-set-variable",
	},
=======
	clangFlags: append(
		crosCommonClangFlags(),
		"-Wno-section",
	),
	clangPostFlags:    crosCommonClangPostFlags(),
>>>>>>> d1360003
	newWarningsDir:    "/tmp/fatal_clang_warnings",
	triciumNitsDir:    "/tmp/linting_output/clang-tidy",
	crashArtifactsDir: "/tmp/clang_crash_diagnostics",
}

// Flags to be added to host toolchain.
var crosHostConfig = config{
	isHostWrapper:    true,
	clangRootRelPath: "../..",
	gccRootRelPath:   "../..",
	// Pass "-fcommon" till the packages are fixed to work with new clang/gcc
	// default of "-fno-common", crbug.com/1060413.
	commonFlags: []string{
		"-fcommon",
	},
	gccFlags: []string{
		"-Wno-maybe-uninitialized",
		"-Wno-unused-local-typedefs",
		"-Wno-deprecated-declarations",
	},
	// crbug.com/1103065: -grecord-gcc-switches pollutes the Goma cache;
	//   removed that flag for now.
<<<<<<< HEAD
	// Temporarily disable Wdeprecated-declarations. b/193860318
	// b/230345382: Temporarily disable Wimplicit-function-declaration.
	clangFlags: []string{
		"-Qunused-arguments",
		"-fno-addrsig",
		"-fuse-ld=lld",
		"-fdebug-default-version=5",
		"-Wno-unused-local-typedefs",
		"-Wno-tautological-constant-compare",
		"-Wno-tautological-unsigned-enum-zero-compare",
		"-Wno-final-dtor-non-final-class",
		"-Werror=poison-system-directories",
		"-Wno-unknown-warning-option",
		"-fexperimental-new-pass-manager",
		"-Wno-compound-token-split-by-macro",
		"-Wno-deprecated-declarations",
		"-Wno-error=implicit-function-declaration",
	},

=======
	clangFlags: append(
		crosCommonClangFlags(),
		"-Wno-unused-local-typedefs",
		"-fno-addrsig",
		"-fuse-ld=lld",
	),
>>>>>>> d1360003
	// Temporarily disable Wdeprecated-copy. b/191479033
	clangPostFlags:    crosCommonClangPostFlags(),
	newWarningsDir:    "/tmp/fatal_clang_warnings",
	triciumNitsDir:    "/tmp/linting_output/clang-tidy",
	crashArtifactsDir: "/tmp/clang_crash_diagnostics",
}

var androidConfig = config{
	isHostWrapper:     false,
	isAndroidWrapper:  true,
	gccRootRelPath:    "./",
	clangRootRelPath:  "./",
	commonFlags:       []string{},
	gccFlags:          []string{},
	clangFlags:        []string{},
	clangPostFlags:    []string{},
	newWarningsDir:    "",
	triciumNitsDir:    "",
	crashArtifactsDir: "",
}<|MERGE_RESOLUTION|>--- conflicted
+++ resolved
@@ -132,6 +132,7 @@
 		"-Wno-deprecated-copy",
 		"-Wno-implicit-int-float-conversion",
 		"-Wno-string-concatenation",
+		"-Wno-unused-but-set-variable",
 	}
 }
 
@@ -157,47 +158,14 @@
 	// Disable "-faddrsig" since it produces object files that strip doesn't understand, chromium:915742.
 	// crbug.com/1103065: -grecord-gcc-switches pollutes the Goma cache;
 	//   removed that flag for now.
-<<<<<<< HEAD
-	// Temporarily disable Wdeprecated-declarations. b/193860318
-	// b/230345382: Temporarily disable Wimplicit-function-declaration.
-
-	clangFlags: []string{
-		"-Qunused-arguments",
-		"-fno-addrsig",
-		"-fdebug-default-version=5",
-		"-Wno-tautological-constant-compare",
-		"-Wno-tautological-unsigned-enum-zero-compare",
-		"-Wno-unknown-warning-option",
-=======
 	clangFlags: append(
 		crosCommonClangFlags(),
 		"--unwindlib=libunwind",
->>>>>>> d1360003
 		"-Wno-section",
 		"-fno-addrsig",
 		"-fuse-ld=lld",
-<<<<<<< HEAD
-		"--unwindlib=libunwind",
-		"-Wno-final-dtor-non-final-class",
-		"-Werror=poison-system-directories",
-		"-fexperimental-new-pass-manager",
-		"-Wno-compound-token-split-by-macro",
-		"-Wno-deprecated-declarations",
-		"-Wno-error=implicit-function-declaration",
-	},
-
-	// Temporarily disable Wdeprecated-copy. b/191479033
-	clangPostFlags: []string{
-		"-Wno-implicit-int-float-conversion",
-		"-Wno-compound-token-split-by-space",
-		"-Wno-string-concatenation",
-		"-Wno-deprecated-copy",
-		"-Wno-unused-but-set-variable",
-	},
-=======
 	),
 	clangPostFlags:    crosCommonClangPostFlags(),
->>>>>>> d1360003
 	newWarningsDir:    "/tmp/fatal_clang_warnings",
 	triciumNitsDir:    "/tmp/linting_output/clang-tidy",
 	crashArtifactsDir: "/tmp/clang_crash_diagnostics",
@@ -215,39 +183,11 @@
 		"-Wtrampolines",
 	},
 	// Temporarily disable Wsection since kernel gets a bunch of these. chromium:778867
-<<<<<<< HEAD
-	// Temporarily disable Wdeprecated-declarations. b/193860318
-	// b/230345382: Temporarily disable Wimplicit-function-declaration.
-	clangFlags: []string{
-		"-Qunused-arguments",
-		"-fdebug-default-version=5",
-		"-Wno-tautological-constant-compare",
-		"-Wno-tautological-unsigned-enum-zero-compare",
-		"-Wno-unknown-warning-option",
-		"-Wno-section",
-		"-Wno-final-dtor-non-final-class",
-		"-Werror=poison-system-directories",
-		"-fexperimental-new-pass-manager",
-		"-Wno-compound-token-split-by-macro",
-		"-Wno-deprecated-declarations",
-		"-Wno-error=implicit-function-declaration",
-	},
-
-	// Temporarily disable Wdeprecated-copy. b/191479033
-	clangPostFlags: []string{
-		"-Wno-implicit-int-float-conversion",
-		"-Wno-compound-token-split-by-space",
-		"-Wno-string-concatenation",
-		"-Wno-deprecated-copy",
-		"-Wno-unused-but-set-variable",
-	},
-=======
 	clangFlags: append(
 		crosCommonClangFlags(),
 		"-Wno-section",
 	),
 	clangPostFlags:    crosCommonClangPostFlags(),
->>>>>>> d1360003
 	newWarningsDir:    "/tmp/fatal_clang_warnings",
 	triciumNitsDir:    "/tmp/linting_output/clang-tidy",
 	crashArtifactsDir: "/tmp/clang_crash_diagnostics",
@@ -270,34 +210,12 @@
 	},
 	// crbug.com/1103065: -grecord-gcc-switches pollutes the Goma cache;
 	//   removed that flag for now.
-<<<<<<< HEAD
-	// Temporarily disable Wdeprecated-declarations. b/193860318
-	// b/230345382: Temporarily disable Wimplicit-function-declaration.
-	clangFlags: []string{
-		"-Qunused-arguments",
-		"-fno-addrsig",
-		"-fuse-ld=lld",
-		"-fdebug-default-version=5",
-		"-Wno-unused-local-typedefs",
-		"-Wno-tautological-constant-compare",
-		"-Wno-tautological-unsigned-enum-zero-compare",
-		"-Wno-final-dtor-non-final-class",
-		"-Werror=poison-system-directories",
-		"-Wno-unknown-warning-option",
-		"-fexperimental-new-pass-manager",
-		"-Wno-compound-token-split-by-macro",
-		"-Wno-deprecated-declarations",
-		"-Wno-error=implicit-function-declaration",
-	},
-
-=======
 	clangFlags: append(
 		crosCommonClangFlags(),
 		"-Wno-unused-local-typedefs",
 		"-fno-addrsig",
 		"-fuse-ld=lld",
 	),
->>>>>>> d1360003
 	// Temporarily disable Wdeprecated-copy. b/191479033
 	clangPostFlags:    crosCommonClangPostFlags(),
 	newWarningsDir:    "/tmp/fatal_clang_warnings",
