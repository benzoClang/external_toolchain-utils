[
  {
    "wd": "/tmp/stable",
    "wrapper": {
      "cmd": {
        "path": "./x86_64-cros-linux-gnu-clang",
        "args": [
          "-ftrapv",
          "main.cc"
        ]
      }
    },
    "cmds": [
      {
        "cmd": {
          "path": "/tmp/stable/clang",
          "args": [
            "-Qunused-arguments",
            "-Werror=poison-system-directories",
            "-Wno-compound-token-split-by-macro",
            "-Wno-deprecated-declarations",
            "-Wno-error=implicit-function-declaration",
            "-Wno-error=implicit-int",
            "-Wno-final-dtor-non-final-class",
            "-Wno-tautological-constant-compare",
            "-Wno-tautological-unsigned-enum-zero-compare",
            "-Wno-unknown-warning-option",
            "-fdebug-default-version=5",
            "-fexperimental-new-pass-manager",
<<<<<<< HEAD
            "-Wno-compound-token-split-by-macro",
            "-Wno-deprecated-declarations",
            "-Wno-error=implicit-function-declaration",
=======
            "-Wno-unused-local-typedefs",
            "-fno-addrsig",
            "-fuse-ld=lld",
>>>>>>> d1360003
            "-fcrash-diagnostics-dir=/tmp/stable/clang_crash_diagnostics",
            "-fcommon",
            "main.cc",
            "-Wno-compound-token-split-by-space",
<<<<<<< HEAD
            "-Wno-string-concatenation",
            "-Wno-deprecated-copy"
=======
            "-Wno-deprecated-copy",
            "-Wno-implicit-int-float-conversion",
            "-Wno-string-concatenation"
>>>>>>> d1360003
          ]
        }
      }
    ]
  },
  {
    "wd": "/tmp/stable",
    "wrapper": {
      "cmd": {
        "path": "./x86_64-cros-eabi-clang",
        "args": [
          "-ftrapv",
          "main.cc"
        ]
      }
    },
    "cmds": [
      {
        "cmd": {
          "path": "/tmp/stable/clang",
          "args": [
            "-Qunused-arguments",
            "-Werror=poison-system-directories",
            "-Wno-compound-token-split-by-macro",
            "-Wno-deprecated-declarations",
            "-Wno-error=implicit-function-declaration",
            "-Wno-error=implicit-int",
            "-Wno-final-dtor-non-final-class",
            "-Wno-tautological-constant-compare",
            "-Wno-tautological-unsigned-enum-zero-compare",
            "-Wno-unknown-warning-option",
            "-fdebug-default-version=5",
            "-fexperimental-new-pass-manager",
<<<<<<< HEAD
            "-Wno-compound-token-split-by-macro",
            "-Wno-deprecated-declarations",
            "-Wno-error=implicit-function-declaration",
=======
            "-Wno-unused-local-typedefs",
            "-fno-addrsig",
            "-fuse-ld=lld",
>>>>>>> d1360003
            "-fcrash-diagnostics-dir=/tmp/stable/clang_crash_diagnostics",
            "-fcommon",
            "main.cc",
            "-Wno-compound-token-split-by-space",
<<<<<<< HEAD
            "-Wno-string-concatenation",
            "-Wno-deprecated-copy"
=======
            "-Wno-deprecated-copy",
            "-Wno-implicit-int-float-conversion",
            "-Wno-string-concatenation"
>>>>>>> d1360003
          ]
        }
      }
    ]
  },
  {
    "wd": "/tmp/stable",
    "wrapper": {
      "cmd": {
        "path": "./x86_64-cros-win-gnu-clang",
        "args": [
          "-ftrapv",
          "main.cc"
        ]
      }
    },
    "cmds": [
      {
        "cmd": {
          "path": "/tmp/stable/clang",
          "args": [
            "-Qunused-arguments",
            "-Werror=poison-system-directories",
            "-Wno-compound-token-split-by-macro",
            "-Wno-deprecated-declarations",
            "-Wno-error=implicit-function-declaration",
            "-Wno-error=implicit-int",
            "-Wno-final-dtor-non-final-class",
            "-Wno-tautological-constant-compare",
            "-Wno-tautological-unsigned-enum-zero-compare",
            "-Wno-unknown-warning-option",
            "-fdebug-default-version=5",
            "-fexperimental-new-pass-manager",
<<<<<<< HEAD
            "-Wno-compound-token-split-by-macro",
            "-Wno-deprecated-declarations",
            "-Wno-error=implicit-function-declaration",
=======
            "-Wno-unused-local-typedefs",
            "-fno-addrsig",
            "-fuse-ld=lld",
>>>>>>> d1360003
            "-fcrash-diagnostics-dir=/tmp/stable/clang_crash_diagnostics",
            "-fcommon",
            "main.cc",
            "-Wno-compound-token-split-by-space",
<<<<<<< HEAD
            "-Wno-string-concatenation",
            "-Wno-deprecated-copy"
=======
            "-Wno-deprecated-copy",
            "-Wno-implicit-int-float-conversion",
            "-Wno-string-concatenation"
>>>>>>> d1360003
          ]
        }
      }
    ]
  },
  {
    "wd": "/tmp/stable",
    "wrapper": {
      "cmd": {
        "path": "./armv7m-cros-linux-gnu-clang",
        "args": [
          "-ftrapv",
          "main.cc"
        ]
      }
    },
    "cmds": [
      {
        "cmd": {
          "path": "/tmp/stable/clang",
          "args": [
            "-Qunused-arguments",
            "-Werror=poison-system-directories",
            "-Wno-compound-token-split-by-macro",
            "-Wno-deprecated-declarations",
            "-Wno-error=implicit-function-declaration",
            "-Wno-error=implicit-int",
            "-Wno-final-dtor-non-final-class",
            "-Wno-tautological-constant-compare",
            "-Wno-tautological-unsigned-enum-zero-compare",
            "-Wno-unknown-warning-option",
            "-fdebug-default-version=5",
            "-fexperimental-new-pass-manager",
<<<<<<< HEAD
            "-Wno-compound-token-split-by-macro",
            "-Wno-deprecated-declarations",
            "-Wno-error=implicit-function-declaration",
=======
            "-Wno-unused-local-typedefs",
            "-fno-addrsig",
            "-fuse-ld=lld",
>>>>>>> d1360003
            "-fcrash-diagnostics-dir=/tmp/stable/clang_crash_diagnostics",
            "-fcommon",
            "main.cc",
            "-Wno-compound-token-split-by-space",
<<<<<<< HEAD
            "-Wno-string-concatenation",
            "-Wno-deprecated-copy"
=======
            "-Wno-deprecated-copy",
            "-Wno-implicit-int-float-conversion",
            "-Wno-string-concatenation"
>>>>>>> d1360003
          ]
        }
      }
    ]
  },
  {
    "wd": "/tmp/stable",
    "wrapper": {
      "cmd": {
        "path": "./armv7m-cros-eabi-clang",
        "args": [
          "-ftrapv",
          "main.cc"
        ]
      }
    },
    "cmds": [
      {
        "cmd": {
          "path": "/tmp/stable/clang",
          "args": [
            "-Qunused-arguments",
            "-Werror=poison-system-directories",
            "-Wno-compound-token-split-by-macro",
            "-Wno-deprecated-declarations",
            "-Wno-error=implicit-function-declaration",
            "-Wno-error=implicit-int",
            "-Wno-final-dtor-non-final-class",
            "-Wno-tautological-constant-compare",
            "-Wno-tautological-unsigned-enum-zero-compare",
            "-Wno-unknown-warning-option",
            "-fdebug-default-version=5",
            "-fexperimental-new-pass-manager",
<<<<<<< HEAD
            "-Wno-compound-token-split-by-macro",
            "-Wno-deprecated-declarations",
            "-Wno-error=implicit-function-declaration",
=======
            "-Wno-unused-local-typedefs",
            "-fno-addrsig",
            "-fuse-ld=lld",
>>>>>>> d1360003
            "-fcrash-diagnostics-dir=/tmp/stable/clang_crash_diagnostics",
            "-fcommon",
            "main.cc",
            "-Wno-compound-token-split-by-space",
<<<<<<< HEAD
            "-Wno-string-concatenation",
            "-Wno-deprecated-copy"
=======
            "-Wno-deprecated-copy",
            "-Wno-implicit-int-float-conversion",
            "-Wno-string-concatenation"
>>>>>>> d1360003
          ]
        }
      }
    ]
  },
  {
    "wd": "/tmp/stable",
    "wrapper": {
      "cmd": {
        "path": "./armv7m-cros-win-gnu-clang",
        "args": [
          "-ftrapv",
          "main.cc"
        ]
      }
    },
    "cmds": [
      {
        "cmd": {
          "path": "/tmp/stable/clang",
          "args": [
            "-Qunused-arguments",
            "-Werror=poison-system-directories",
            "-Wno-compound-token-split-by-macro",
            "-Wno-deprecated-declarations",
            "-Wno-error=implicit-function-declaration",
            "-Wno-error=implicit-int",
            "-Wno-final-dtor-non-final-class",
            "-Wno-tautological-constant-compare",
            "-Wno-tautological-unsigned-enum-zero-compare",
            "-Wno-unknown-warning-option",
            "-fdebug-default-version=5",
            "-fexperimental-new-pass-manager",
<<<<<<< HEAD
            "-Wno-compound-token-split-by-macro",
            "-Wno-deprecated-declarations",
            "-Wno-error=implicit-function-declaration",
=======
            "-Wno-unused-local-typedefs",
            "-fno-addrsig",
            "-fuse-ld=lld",
>>>>>>> d1360003
            "-fcrash-diagnostics-dir=/tmp/stable/clang_crash_diagnostics",
            "-fcommon",
            "main.cc",
            "-Wno-compound-token-split-by-space",
<<<<<<< HEAD
            "-Wno-string-concatenation",
            "-Wno-deprecated-copy"
=======
            "-Wno-deprecated-copy",
            "-Wno-implicit-int-float-conversion",
            "-Wno-string-concatenation"
>>>>>>> d1360003
          ]
        }
      }
    ]
  },
  {
    "wd": "/tmp/stable",
    "wrapper": {
      "cmd": {
        "path": "./armv8m-cros-linux-gnu-clang",
        "args": [
          "-ftrapv",
          "main.cc"
        ]
      }
    },
    "cmds": [
      {
        "cmd": {
          "path": "/tmp/stable/clang",
          "args": [
            "-Qunused-arguments",
            "-Werror=poison-system-directories",
            "-Wno-compound-token-split-by-macro",
            "-Wno-deprecated-declarations",
            "-Wno-error=implicit-function-declaration",
            "-Wno-error=implicit-int",
            "-Wno-final-dtor-non-final-class",
            "-Wno-tautological-constant-compare",
            "-Wno-tautological-unsigned-enum-zero-compare",
            "-Wno-unknown-warning-option",
            "-fdebug-default-version=5",
            "-fexperimental-new-pass-manager",
<<<<<<< HEAD
            "-Wno-compound-token-split-by-macro",
            "-Wno-deprecated-declarations",
            "-Wno-error=implicit-function-declaration",
=======
            "-Wno-unused-local-typedefs",
            "-fno-addrsig",
            "-fuse-ld=lld",
>>>>>>> d1360003
            "-fcrash-diagnostics-dir=/tmp/stable/clang_crash_diagnostics",
            "-fcommon",
            "main.cc",
            "-Wno-compound-token-split-by-space",
<<<<<<< HEAD
            "-Wno-string-concatenation",
            "-Wno-deprecated-copy"
=======
            "-Wno-deprecated-copy",
            "-Wno-implicit-int-float-conversion",
            "-Wno-string-concatenation"
>>>>>>> d1360003
          ]
        }
      }
    ]
  },
  {
    "wd": "/tmp/stable",
    "wrapper": {
      "cmd": {
        "path": "./armv8m-cros-eabi-clang",
        "args": [
          "-ftrapv",
          "main.cc"
        ]
      }
    },
    "cmds": [
      {
        "cmd": {
          "path": "/tmp/stable/clang",
          "args": [
            "-Qunused-arguments",
            "-Werror=poison-system-directories",
            "-Wno-compound-token-split-by-macro",
            "-Wno-deprecated-declarations",
            "-Wno-error=implicit-function-declaration",
            "-Wno-error=implicit-int",
            "-Wno-final-dtor-non-final-class",
            "-Wno-tautological-constant-compare",
            "-Wno-tautological-unsigned-enum-zero-compare",
            "-Wno-unknown-warning-option",
            "-fdebug-default-version=5",
            "-fexperimental-new-pass-manager",
<<<<<<< HEAD
            "-Wno-compound-token-split-by-macro",
            "-Wno-deprecated-declarations",
            "-Wno-error=implicit-function-declaration",
=======
            "-Wno-unused-local-typedefs",
            "-fno-addrsig",
            "-fuse-ld=lld",
>>>>>>> d1360003
            "-fcrash-diagnostics-dir=/tmp/stable/clang_crash_diagnostics",
            "-fcommon",
            "main.cc",
            "-Wno-compound-token-split-by-space",
<<<<<<< HEAD
            "-Wno-string-concatenation",
            "-Wno-deprecated-copy"
=======
            "-Wno-deprecated-copy",
            "-Wno-implicit-int-float-conversion",
            "-Wno-string-concatenation"
>>>>>>> d1360003
          ]
        }
      }
    ]
  },
  {
    "wd": "/tmp/stable",
    "wrapper": {
      "cmd": {
        "path": "./armv8m-cros-win-gnu-clang",
        "args": [
          "-ftrapv",
          "main.cc"
        ]
      }
    },
    "cmds": [
      {
        "cmd": {
          "path": "/tmp/stable/clang",
          "args": [
            "-Qunused-arguments",
            "-Werror=poison-system-directories",
            "-Wno-compound-token-split-by-macro",
            "-Wno-deprecated-declarations",
            "-Wno-error=implicit-function-declaration",
            "-Wno-error=implicit-int",
            "-Wno-final-dtor-non-final-class",
            "-Wno-tautological-constant-compare",
            "-Wno-tautological-unsigned-enum-zero-compare",
            "-Wno-unknown-warning-option",
            "-fdebug-default-version=5",
            "-fexperimental-new-pass-manager",
<<<<<<< HEAD
            "-Wno-compound-token-split-by-macro",
            "-Wno-deprecated-declarations",
            "-Wno-error=implicit-function-declaration",
=======
            "-Wno-unused-local-typedefs",
            "-fno-addrsig",
            "-fuse-ld=lld",
>>>>>>> d1360003
            "-fcrash-diagnostics-dir=/tmp/stable/clang_crash_diagnostics",
            "-fcommon",
            "main.cc",
            "-Wno-compound-token-split-by-space",
<<<<<<< HEAD
            "-Wno-string-concatenation",
            "-Wno-deprecated-copy"
=======
            "-Wno-deprecated-copy",
            "-Wno-implicit-int-float-conversion",
            "-Wno-string-concatenation"
>>>>>>> d1360003
          ]
        }
      }
    ]
  }
]<|MERGE_RESOLUTION|>--- conflicted
+++ resolved
@@ -27,27 +27,16 @@
             "-Wno-unknown-warning-option",
             "-fdebug-default-version=5",
             "-fexperimental-new-pass-manager",
-<<<<<<< HEAD
-            "-Wno-compound-token-split-by-macro",
-            "-Wno-deprecated-declarations",
-            "-Wno-error=implicit-function-declaration",
-=======
-            "-Wno-unused-local-typedefs",
-            "-fno-addrsig",
-            "-fuse-ld=lld",
->>>>>>> d1360003
-            "-fcrash-diagnostics-dir=/tmp/stable/clang_crash_diagnostics",
-            "-fcommon",
-            "main.cc",
-            "-Wno-compound-token-split-by-space",
-<<<<<<< HEAD
-            "-Wno-string-concatenation",
-            "-Wno-deprecated-copy"
-=======
-            "-Wno-deprecated-copy",
-            "-Wno-implicit-int-float-conversion",
-            "-Wno-string-concatenation"
->>>>>>> d1360003
+            "-Wno-unused-local-typedefs",
+            "-fno-addrsig",
+            "-fuse-ld=lld",
+            "-fcrash-diagnostics-dir=/tmp/stable/clang_crash_diagnostics",
+            "-fcommon",
+            "main.cc",
+            "-Wno-compound-token-split-by-space",
+            "-Wno-deprecated-copy",
+            "-Wno-implicit-int-float-conversion",
+            "-Wno-string-concatenation"
           ]
         }
       }
@@ -81,27 +70,16 @@
             "-Wno-unknown-warning-option",
             "-fdebug-default-version=5",
             "-fexperimental-new-pass-manager",
-<<<<<<< HEAD
-            "-Wno-compound-token-split-by-macro",
-            "-Wno-deprecated-declarations",
-            "-Wno-error=implicit-function-declaration",
-=======
-            "-Wno-unused-local-typedefs",
-            "-fno-addrsig",
-            "-fuse-ld=lld",
->>>>>>> d1360003
-            "-fcrash-diagnostics-dir=/tmp/stable/clang_crash_diagnostics",
-            "-fcommon",
-            "main.cc",
-            "-Wno-compound-token-split-by-space",
-<<<<<<< HEAD
-            "-Wno-string-concatenation",
-            "-Wno-deprecated-copy"
-=======
-            "-Wno-deprecated-copy",
-            "-Wno-implicit-int-float-conversion",
-            "-Wno-string-concatenation"
->>>>>>> d1360003
+            "-Wno-unused-local-typedefs",
+            "-fno-addrsig",
+            "-fuse-ld=lld",
+            "-fcrash-diagnostics-dir=/tmp/stable/clang_crash_diagnostics",
+            "-fcommon",
+            "main.cc",
+            "-Wno-compound-token-split-by-space",
+            "-Wno-deprecated-copy",
+            "-Wno-implicit-int-float-conversion",
+            "-Wno-string-concatenation"
           ]
         }
       }
@@ -135,27 +113,16 @@
             "-Wno-unknown-warning-option",
             "-fdebug-default-version=5",
             "-fexperimental-new-pass-manager",
-<<<<<<< HEAD
-            "-Wno-compound-token-split-by-macro",
-            "-Wno-deprecated-declarations",
-            "-Wno-error=implicit-function-declaration",
-=======
-            "-Wno-unused-local-typedefs",
-            "-fno-addrsig",
-            "-fuse-ld=lld",
->>>>>>> d1360003
-            "-fcrash-diagnostics-dir=/tmp/stable/clang_crash_diagnostics",
-            "-fcommon",
-            "main.cc",
-            "-Wno-compound-token-split-by-space",
-<<<<<<< HEAD
-            "-Wno-string-concatenation",
-            "-Wno-deprecated-copy"
-=======
-            "-Wno-deprecated-copy",
-            "-Wno-implicit-int-float-conversion",
-            "-Wno-string-concatenation"
->>>>>>> d1360003
+            "-Wno-unused-local-typedefs",
+            "-fno-addrsig",
+            "-fuse-ld=lld",
+            "-fcrash-diagnostics-dir=/tmp/stable/clang_crash_diagnostics",
+            "-fcommon",
+            "main.cc",
+            "-Wno-compound-token-split-by-space",
+            "-Wno-deprecated-copy",
+            "-Wno-implicit-int-float-conversion",
+            "-Wno-string-concatenation"
           ]
         }
       }
@@ -189,27 +156,16 @@
             "-Wno-unknown-warning-option",
             "-fdebug-default-version=5",
             "-fexperimental-new-pass-manager",
-<<<<<<< HEAD
-            "-Wno-compound-token-split-by-macro",
-            "-Wno-deprecated-declarations",
-            "-Wno-error=implicit-function-declaration",
-=======
-            "-Wno-unused-local-typedefs",
-            "-fno-addrsig",
-            "-fuse-ld=lld",
->>>>>>> d1360003
-            "-fcrash-diagnostics-dir=/tmp/stable/clang_crash_diagnostics",
-            "-fcommon",
-            "main.cc",
-            "-Wno-compound-token-split-by-space",
-<<<<<<< HEAD
-            "-Wno-string-concatenation",
-            "-Wno-deprecated-copy"
-=======
-            "-Wno-deprecated-copy",
-            "-Wno-implicit-int-float-conversion",
-            "-Wno-string-concatenation"
->>>>>>> d1360003
+            "-Wno-unused-local-typedefs",
+            "-fno-addrsig",
+            "-fuse-ld=lld",
+            "-fcrash-diagnostics-dir=/tmp/stable/clang_crash_diagnostics",
+            "-fcommon",
+            "main.cc",
+            "-Wno-compound-token-split-by-space",
+            "-Wno-deprecated-copy",
+            "-Wno-implicit-int-float-conversion",
+            "-Wno-string-concatenation"
           ]
         }
       }
@@ -243,27 +199,16 @@
             "-Wno-unknown-warning-option",
             "-fdebug-default-version=5",
             "-fexperimental-new-pass-manager",
-<<<<<<< HEAD
-            "-Wno-compound-token-split-by-macro",
-            "-Wno-deprecated-declarations",
-            "-Wno-error=implicit-function-declaration",
-=======
-            "-Wno-unused-local-typedefs",
-            "-fno-addrsig",
-            "-fuse-ld=lld",
->>>>>>> d1360003
-            "-fcrash-diagnostics-dir=/tmp/stable/clang_crash_diagnostics",
-            "-fcommon",
-            "main.cc",
-            "-Wno-compound-token-split-by-space",
-<<<<<<< HEAD
-            "-Wno-string-concatenation",
-            "-Wno-deprecated-copy"
-=======
-            "-Wno-deprecated-copy",
-            "-Wno-implicit-int-float-conversion",
-            "-Wno-string-concatenation"
->>>>>>> d1360003
+            "-Wno-unused-local-typedefs",
+            "-fno-addrsig",
+            "-fuse-ld=lld",
+            "-fcrash-diagnostics-dir=/tmp/stable/clang_crash_diagnostics",
+            "-fcommon",
+            "main.cc",
+            "-Wno-compound-token-split-by-space",
+            "-Wno-deprecated-copy",
+            "-Wno-implicit-int-float-conversion",
+            "-Wno-string-concatenation"
           ]
         }
       }
@@ -297,27 +242,16 @@
             "-Wno-unknown-warning-option",
             "-fdebug-default-version=5",
             "-fexperimental-new-pass-manager",
-<<<<<<< HEAD
-            "-Wno-compound-token-split-by-macro",
-            "-Wno-deprecated-declarations",
-            "-Wno-error=implicit-function-declaration",
-=======
-            "-Wno-unused-local-typedefs",
-            "-fno-addrsig",
-            "-fuse-ld=lld",
->>>>>>> d1360003
-            "-fcrash-diagnostics-dir=/tmp/stable/clang_crash_diagnostics",
-            "-fcommon",
-            "main.cc",
-            "-Wno-compound-token-split-by-space",
-<<<<<<< HEAD
-            "-Wno-string-concatenation",
-            "-Wno-deprecated-copy"
-=======
-            "-Wno-deprecated-copy",
-            "-Wno-implicit-int-float-conversion",
-            "-Wno-string-concatenation"
->>>>>>> d1360003
+            "-Wno-unused-local-typedefs",
+            "-fno-addrsig",
+            "-fuse-ld=lld",
+            "-fcrash-diagnostics-dir=/tmp/stable/clang_crash_diagnostics",
+            "-fcommon",
+            "main.cc",
+            "-Wno-compound-token-split-by-space",
+            "-Wno-deprecated-copy",
+            "-Wno-implicit-int-float-conversion",
+            "-Wno-string-concatenation"
           ]
         }
       }
@@ -351,27 +285,16 @@
             "-Wno-unknown-warning-option",
             "-fdebug-default-version=5",
             "-fexperimental-new-pass-manager",
-<<<<<<< HEAD
-            "-Wno-compound-token-split-by-macro",
-            "-Wno-deprecated-declarations",
-            "-Wno-error=implicit-function-declaration",
-=======
-            "-Wno-unused-local-typedefs",
-            "-fno-addrsig",
-            "-fuse-ld=lld",
->>>>>>> d1360003
-            "-fcrash-diagnostics-dir=/tmp/stable/clang_crash_diagnostics",
-            "-fcommon",
-            "main.cc",
-            "-Wno-compound-token-split-by-space",
-<<<<<<< HEAD
-            "-Wno-string-concatenation",
-            "-Wno-deprecated-copy"
-=======
-            "-Wno-deprecated-copy",
-            "-Wno-implicit-int-float-conversion",
-            "-Wno-string-concatenation"
->>>>>>> d1360003
+            "-Wno-unused-local-typedefs",
+            "-fno-addrsig",
+            "-fuse-ld=lld",
+            "-fcrash-diagnostics-dir=/tmp/stable/clang_crash_diagnostics",
+            "-fcommon",
+            "main.cc",
+            "-Wno-compound-token-split-by-space",
+            "-Wno-deprecated-copy",
+            "-Wno-implicit-int-float-conversion",
+            "-Wno-string-concatenation"
           ]
         }
       }
@@ -405,27 +328,16 @@
             "-Wno-unknown-warning-option",
             "-fdebug-default-version=5",
             "-fexperimental-new-pass-manager",
-<<<<<<< HEAD
-            "-Wno-compound-token-split-by-macro",
-            "-Wno-deprecated-declarations",
-            "-Wno-error=implicit-function-declaration",
-=======
-            "-Wno-unused-local-typedefs",
-            "-fno-addrsig",
-            "-fuse-ld=lld",
->>>>>>> d1360003
-            "-fcrash-diagnostics-dir=/tmp/stable/clang_crash_diagnostics",
-            "-fcommon",
-            "main.cc",
-            "-Wno-compound-token-split-by-space",
-<<<<<<< HEAD
-            "-Wno-string-concatenation",
-            "-Wno-deprecated-copy"
-=======
-            "-Wno-deprecated-copy",
-            "-Wno-implicit-int-float-conversion",
-            "-Wno-string-concatenation"
->>>>>>> d1360003
+            "-Wno-unused-local-typedefs",
+            "-fno-addrsig",
+            "-fuse-ld=lld",
+            "-fcrash-diagnostics-dir=/tmp/stable/clang_crash_diagnostics",
+            "-fcommon",
+            "main.cc",
+            "-Wno-compound-token-split-by-space",
+            "-Wno-deprecated-copy",
+            "-Wno-implicit-int-float-conversion",
+            "-Wno-string-concatenation"
           ]
         }
       }
@@ -459,27 +371,16 @@
             "-Wno-unknown-warning-option",
             "-fdebug-default-version=5",
             "-fexperimental-new-pass-manager",
-<<<<<<< HEAD
-            "-Wno-compound-token-split-by-macro",
-            "-Wno-deprecated-declarations",
-            "-Wno-error=implicit-function-declaration",
-=======
-            "-Wno-unused-local-typedefs",
-            "-fno-addrsig",
-            "-fuse-ld=lld",
->>>>>>> d1360003
-            "-fcrash-diagnostics-dir=/tmp/stable/clang_crash_diagnostics",
-            "-fcommon",
-            "main.cc",
-            "-Wno-compound-token-split-by-space",
-<<<<<<< HEAD
-            "-Wno-string-concatenation",
-            "-Wno-deprecated-copy"
-=======
-            "-Wno-deprecated-copy",
-            "-Wno-implicit-int-float-conversion",
-            "-Wno-string-concatenation"
->>>>>>> d1360003
+            "-Wno-unused-local-typedefs",
+            "-fno-addrsig",
+            "-fuse-ld=lld",
+            "-fcrash-diagnostics-dir=/tmp/stable/clang_crash_diagnostics",
+            "-fcommon",
+            "main.cc",
+            "-Wno-compound-token-split-by-space",
+            "-Wno-deprecated-copy",
+            "-Wno-implicit-int-float-conversion",
+            "-Wno-string-concatenation"
           ]
         }
       }
