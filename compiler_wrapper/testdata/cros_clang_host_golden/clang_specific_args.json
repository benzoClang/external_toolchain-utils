[
  {
    "wd": "/tmp/stable",
    "wrapper": {
      "cmd": {
        "path": "./x86_64-cros-linux-gnu-clang",
        "args": [
          "-mno-movbe",
          "-Wclobbered",
          "-Wno-psabi",
          "-Wlogical-op",
          "-Wmissing-parameter-type",
          "-Wold-style-declaration",
          "-Woverride-init",
          "-Wunsafe-loop-optimizations",
          "-Wstrict-aliasing=abc",
          "-finline-limit=abc",
          "main.cc"
        ]
      }
    },
    "cmds": [
      {
        "cmd": {
          "path": "/tmp/stable/clang",
          "args": [
            "-Qunused-arguments",
            "-Werror=poison-system-directories",
            "-Wno-compound-token-split-by-macro",
            "-Wno-deprecated-declarations",
            "-Wno-error=implicit-function-declaration",
            "-Wno-error=implicit-int",
            "-Wno-final-dtor-non-final-class",
            "-Wno-tautological-constant-compare",
            "-Wno-tautological-unsigned-enum-zero-compare",
            "-Wno-unknown-warning-option",
            "-fdebug-default-version=5",
            "-fexperimental-new-pass-manager",
<<<<<<< HEAD
            "-Wno-compound-token-split-by-macro",
            "-Wno-deprecated-declarations",
            "-Wno-error=implicit-function-declaration",
=======
            "-Wno-unused-local-typedefs",
            "-fno-addrsig",
            "-fuse-ld=lld",
>>>>>>> d1360003
            "-fcrash-diagnostics-dir=/tmp/stable/clang_crash_diagnostics",
            "-fcommon",
            "-mno-movbe",
            "-Wclobbered",
            "-Wno-psabi",
            "-Wlogical-op",
            "-Wmissing-parameter-type",
            "-Wold-style-declaration",
            "-Woverride-init",
            "-Wunsafe-loop-optimizations",
            "main.cc",
            "-Wno-compound-token-split-by-space",
<<<<<<< HEAD
            "-Wno-string-concatenation",
            "-Wno-deprecated-copy"
=======
            "-Wno-deprecated-copy",
            "-Wno-implicit-int-float-conversion",
            "-Wno-string-concatenation"
>>>>>>> d1360003
          ]
        }
      }
    ]
  },
  {
    "wd": "/tmp/stable",
    "wrapper": {
      "cmd": {
        "path": "./x86_64-cros-linux-gnu-clang",
        "args": [
          "-Wno-error=cpp",
          "main.cc"
        ]
      }
    },
    "cmds": [
      {
        "cmd": {
          "path": "/tmp/stable/clang",
          "args": [
            "-Qunused-arguments",
            "-Werror=poison-system-directories",
            "-Wno-compound-token-split-by-macro",
            "-Wno-deprecated-declarations",
            "-Wno-error=implicit-function-declaration",
            "-Wno-error=implicit-int",
            "-Wno-final-dtor-non-final-class",
            "-Wno-tautological-constant-compare",
            "-Wno-tautological-unsigned-enum-zero-compare",
            "-Wno-unknown-warning-option",
            "-fdebug-default-version=5",
            "-fexperimental-new-pass-manager",
<<<<<<< HEAD
            "-Wno-compound-token-split-by-macro",
            "-Wno-deprecated-declarations",
            "-Wno-error=implicit-function-declaration",
=======
            "-Wno-unused-local-typedefs",
            "-fno-addrsig",
            "-fuse-ld=lld",
>>>>>>> d1360003
            "-fcrash-diagnostics-dir=/tmp/stable/clang_crash_diagnostics",
            "-fcommon",
            "-Wno-#warnings",
            "main.cc",
            "-Wno-compound-token-split-by-space",
<<<<<<< HEAD
            "-Wno-string-concatenation",
            "-Wno-deprecated-copy"
=======
            "-Wno-deprecated-copy",
            "-Wno-implicit-int-float-conversion",
            "-Wno-string-concatenation"
>>>>>>> d1360003
          ]
        }
      }
    ]
  },
  {
    "wd": "/tmp/stable",
    "wrapper": {
      "cmd": {
        "path": "./x86_64-cros-linux-gnu-clang",
        "args": [
          "-Wno-error=maybe-uninitialized",
          "main.cc"
        ]
      }
    },
    "cmds": [
      {
        "cmd": {
          "path": "/tmp/stable/clang",
          "args": [
            "-Qunused-arguments",
            "-Werror=poison-system-directories",
            "-Wno-compound-token-split-by-macro",
            "-Wno-deprecated-declarations",
            "-Wno-error=implicit-function-declaration",
            "-Wno-error=implicit-int",
            "-Wno-final-dtor-non-final-class",
            "-Wno-tautological-constant-compare",
            "-Wno-tautological-unsigned-enum-zero-compare",
            "-Wno-unknown-warning-option",
            "-fdebug-default-version=5",
            "-fexperimental-new-pass-manager",
<<<<<<< HEAD
            "-Wno-compound-token-split-by-macro",
            "-Wno-deprecated-declarations",
            "-Wno-error=implicit-function-declaration",
=======
            "-Wno-unused-local-typedefs",
            "-fno-addrsig",
            "-fuse-ld=lld",
>>>>>>> d1360003
            "-fcrash-diagnostics-dir=/tmp/stable/clang_crash_diagnostics",
            "-fcommon",
            "-Wno-error=uninitialized",
            "main.cc",
            "-Wno-compound-token-split-by-space",
<<<<<<< HEAD
            "-Wno-string-concatenation",
            "-Wno-deprecated-copy"
=======
            "-Wno-deprecated-copy",
            "-Wno-implicit-int-float-conversion",
            "-Wno-string-concatenation"
>>>>>>> d1360003
          ]
        }
      }
    ]
  },
  {
    "wd": "/tmp/stable",
    "wrapper": {
      "cmd": {
        "path": "./x86_64-cros-linux-gnu-clang",
        "args": [
          "-Xclang-only=-someflag",
          "main.cc"
        ]
      }
    },
    "cmds": [
      {
        "cmd": {
          "path": "/tmp/stable/clang",
          "args": [
            "-Qunused-arguments",
            "-Werror=poison-system-directories",
            "-Wno-compound-token-split-by-macro",
            "-Wno-deprecated-declarations",
            "-Wno-error=implicit-function-declaration",
            "-Wno-error=implicit-int",
            "-Wno-final-dtor-non-final-class",
            "-Wno-tautological-constant-compare",
            "-Wno-tautological-unsigned-enum-zero-compare",
            "-Wno-unknown-warning-option",
            "-fdebug-default-version=5",
            "-fexperimental-new-pass-manager",
<<<<<<< HEAD
            "-Wno-compound-token-split-by-macro",
            "-Wno-deprecated-declarations",
            "-Wno-error=implicit-function-declaration",
=======
            "-Wno-unused-local-typedefs",
            "-fno-addrsig",
            "-fuse-ld=lld",
>>>>>>> d1360003
            "-fcrash-diagnostics-dir=/tmp/stable/clang_crash_diagnostics",
            "-fcommon",
            "-someflag",
            "main.cc",
            "-Wno-compound-token-split-by-space",
<<<<<<< HEAD
            "-Wno-string-concatenation",
            "-Wno-deprecated-copy"
=======
            "-Wno-deprecated-copy",
            "-Wno-implicit-int-float-conversion",
            "-Wno-string-concatenation"
>>>>>>> d1360003
          ]
        }
      }
    ]
  }
]<|MERGE_RESOLUTION|>--- conflicted
+++ resolved
@@ -36,15 +36,9 @@
             "-Wno-unknown-warning-option",
             "-fdebug-default-version=5",
             "-fexperimental-new-pass-manager",
-<<<<<<< HEAD
-            "-Wno-compound-token-split-by-macro",
-            "-Wno-deprecated-declarations",
-            "-Wno-error=implicit-function-declaration",
-=======
             "-Wno-unused-local-typedefs",
             "-fno-addrsig",
             "-fuse-ld=lld",
->>>>>>> d1360003
             "-fcrash-diagnostics-dir=/tmp/stable/clang_crash_diagnostics",
             "-fcommon",
             "-mno-movbe",
@@ -57,14 +51,9 @@
             "-Wunsafe-loop-optimizations",
             "main.cc",
             "-Wno-compound-token-split-by-space",
-<<<<<<< HEAD
-            "-Wno-string-concatenation",
-            "-Wno-deprecated-copy"
-=======
             "-Wno-deprecated-copy",
             "-Wno-implicit-int-float-conversion",
             "-Wno-string-concatenation"
->>>>>>> d1360003
           ]
         }
       }
@@ -98,28 +87,17 @@
             "-Wno-unknown-warning-option",
             "-fdebug-default-version=5",
             "-fexperimental-new-pass-manager",
-<<<<<<< HEAD
-            "-Wno-compound-token-split-by-macro",
-            "-Wno-deprecated-declarations",
-            "-Wno-error=implicit-function-declaration",
-=======
             "-Wno-unused-local-typedefs",
             "-fno-addrsig",
             "-fuse-ld=lld",
->>>>>>> d1360003
             "-fcrash-diagnostics-dir=/tmp/stable/clang_crash_diagnostics",
             "-fcommon",
             "-Wno-#warnings",
             "main.cc",
             "-Wno-compound-token-split-by-space",
-<<<<<<< HEAD
-            "-Wno-string-concatenation",
-            "-Wno-deprecated-copy"
-=======
             "-Wno-deprecated-copy",
             "-Wno-implicit-int-float-conversion",
             "-Wno-string-concatenation"
->>>>>>> d1360003
           ]
         }
       }
@@ -153,28 +131,17 @@
             "-Wno-unknown-warning-option",
             "-fdebug-default-version=5",
             "-fexperimental-new-pass-manager",
-<<<<<<< HEAD
-            "-Wno-compound-token-split-by-macro",
-            "-Wno-deprecated-declarations",
-            "-Wno-error=implicit-function-declaration",
-=======
             "-Wno-unused-local-typedefs",
             "-fno-addrsig",
             "-fuse-ld=lld",
->>>>>>> d1360003
             "-fcrash-diagnostics-dir=/tmp/stable/clang_crash_diagnostics",
             "-fcommon",
             "-Wno-error=uninitialized",
             "main.cc",
             "-Wno-compound-token-split-by-space",
-<<<<<<< HEAD
-            "-Wno-string-concatenation",
-            "-Wno-deprecated-copy"
-=======
             "-Wno-deprecated-copy",
             "-Wno-implicit-int-float-conversion",
             "-Wno-string-concatenation"
->>>>>>> d1360003
           ]
         }
       }
@@ -208,28 +175,17 @@
             "-Wno-unknown-warning-option",
             "-fdebug-default-version=5",
             "-fexperimental-new-pass-manager",
-<<<<<<< HEAD
-            "-Wno-compound-token-split-by-macro",
-            "-Wno-deprecated-declarations",
-            "-Wno-error=implicit-function-declaration",
-=======
             "-Wno-unused-local-typedefs",
             "-fno-addrsig",
             "-fuse-ld=lld",
->>>>>>> d1360003
             "-fcrash-diagnostics-dir=/tmp/stable/clang_crash_diagnostics",
             "-fcommon",
             "-someflag",
             "main.cc",
             "-Wno-compound-token-split-by-space",
-<<<<<<< HEAD
-            "-Wno-string-concatenation",
-            "-Wno-deprecated-copy"
-=======
             "-Wno-deprecated-copy",
             "-Wno-implicit-int-float-conversion",
             "-Wno-string-concatenation"
->>>>>>> d1360003
           ]
         }
       }
