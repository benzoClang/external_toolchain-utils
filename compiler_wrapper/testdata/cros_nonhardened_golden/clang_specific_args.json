[
  {
    "wd": "/tmp/stable",
    "wrapper": {
      "cmd": {
        "path": "./x86_64-cros-linux-gnu-clang",
        "args": [
          "-mno-movbe",
          "-Wclobbered",
          "-Wno-psabi",
          "-Wlogical-op",
          "-Wmissing-parameter-type",
          "-Wold-style-declaration",
          "-Woverride-init",
          "-Wunsafe-loop-optimizations",
          "-Wstrict-aliasing=abc",
          "-finline-limit=abc",
          "main.cc"
        ]
      }
    },
    "cmds": [
      {
        "cmd": {
          "path": "/usr/bin/ccache",
          "args": [
            "../../usr/bin/clang",
            "--sysroot=/usr/x86_64-cros-linux-gnu",
            "-Qunused-arguments",
            "-Werror=poison-system-directories",
            "-Wno-compound-token-split-by-macro",
            "-Wno-deprecated-declarations",
            "-Wno-error=implicit-function-declaration",
            "-Wno-error=implicit-int",
            "-Wno-final-dtor-non-final-class",
            "-Wno-tautological-constant-compare",
            "-Wno-tautological-unsigned-enum-zero-compare",
            "-Wno-unknown-warning-option",
            "-fdebug-default-version=5",
            "-fexperimental-new-pass-manager",
<<<<<<< HEAD
            "-Wno-compound-token-split-by-macro",
            "-Wno-deprecated-declarations",
            "-Wno-error=implicit-function-declaration",
=======
            "-Wno-section",
>>>>>>> d1360003
            "-fcrash-diagnostics-dir=/tmp/stable/clang_crash_diagnostics",
            "-static-libgcc",
            "--prefix=../../bin/x86_64-cros-linux-gnu-",
            "-mno-movbe",
            "-Wclobbered",
            "-Wno-psabi",
            "-Wlogical-op",
            "-Wmissing-parameter-type",
            "-Wold-style-declaration",
            "-Woverride-init",
            "-Wunsafe-loop-optimizations",
            "main.cc",
            "-L/usr/x86_64-cros-linux-gnu/usr/lib64",
            "-Wno-compound-token-split-by-space",
            "-Wno-deprecated-copy",
<<<<<<< HEAD
=======
            "-Wno-implicit-int-float-conversion",
            "-Wno-string-concatenation",
>>>>>>> d1360003
            "-mno-movbe",
            "-B../../bin",
            "-target",
            "x86_64-cros-linux-gnu"
          ],
          "env_updates": [
            "CCACHE_DIR=/var/cache/distfiles/ccache",
            "CCACHE_UMASK=002",
            "CCACHE_CPP2=yes"
          ]
        }
      }
    ]
  },
  {
    "wd": "/tmp/stable",
    "wrapper": {
      "cmd": {
        "path": "./x86_64-cros-linux-gnu-clang",
        "args": [
          "-Wno-error=cpp",
          "main.cc"
        ]
      }
    },
    "cmds": [
      {
        "cmd": {
          "path": "/usr/bin/ccache",
          "args": [
            "../../usr/bin/clang",
            "--sysroot=/usr/x86_64-cros-linux-gnu",
            "-Qunused-arguments",
            "-Werror=poison-system-directories",
            "-Wno-compound-token-split-by-macro",
            "-Wno-deprecated-declarations",
            "-Wno-error=implicit-function-declaration",
            "-Wno-error=implicit-int",
            "-Wno-final-dtor-non-final-class",
            "-Wno-tautological-constant-compare",
            "-Wno-tautological-unsigned-enum-zero-compare",
            "-Wno-unknown-warning-option",
            "-fdebug-default-version=5",
            "-fexperimental-new-pass-manager",
<<<<<<< HEAD
            "-Wno-compound-token-split-by-macro",
            "-Wno-deprecated-declarations",
            "-Wno-error=implicit-function-declaration",
=======
            "-Wno-section",
>>>>>>> d1360003
            "-fcrash-diagnostics-dir=/tmp/stable/clang_crash_diagnostics",
            "-static-libgcc",
            "--prefix=../../bin/x86_64-cros-linux-gnu-",
            "-Wno-#warnings",
            "main.cc",
            "-L/usr/x86_64-cros-linux-gnu/usr/lib64",
            "-Wno-compound-token-split-by-space",
            "-Wno-deprecated-copy",
<<<<<<< HEAD
=======
            "-Wno-implicit-int-float-conversion",
            "-Wno-string-concatenation",
>>>>>>> d1360003
            "-mno-movbe",
            "-B../../bin",
            "-target",
            "x86_64-cros-linux-gnu"
          ],
          "env_updates": [
            "CCACHE_DIR=/var/cache/distfiles/ccache",
            "CCACHE_UMASK=002",
            "CCACHE_CPP2=yes"
          ]
        }
      }
    ]
  },
  {
    "wd": "/tmp/stable",
    "wrapper": {
      "cmd": {
        "path": "./x86_64-cros-linux-gnu-clang",
        "args": [
          "-Wno-error=maybe-uninitialized",
          "main.cc"
        ]
      }
    },
    "cmds": [
      {
        "cmd": {
          "path": "/usr/bin/ccache",
          "args": [
            "../../usr/bin/clang",
            "--sysroot=/usr/x86_64-cros-linux-gnu",
            "-Qunused-arguments",
            "-Werror=poison-system-directories",
            "-Wno-compound-token-split-by-macro",
            "-Wno-deprecated-declarations",
            "-Wno-error=implicit-function-declaration",
            "-Wno-error=implicit-int",
            "-Wno-final-dtor-non-final-class",
            "-Wno-tautological-constant-compare",
            "-Wno-tautological-unsigned-enum-zero-compare",
            "-Wno-unknown-warning-option",
            "-fdebug-default-version=5",
            "-fexperimental-new-pass-manager",
<<<<<<< HEAD
            "-Wno-compound-token-split-by-macro",
            "-Wno-deprecated-declarations",
            "-Wno-error=implicit-function-declaration",
=======
            "-Wno-section",
>>>>>>> d1360003
            "-fcrash-diagnostics-dir=/tmp/stable/clang_crash_diagnostics",
            "-static-libgcc",
            "--prefix=../../bin/x86_64-cros-linux-gnu-",
            "-Wno-error=uninitialized",
            "main.cc",
            "-L/usr/x86_64-cros-linux-gnu/usr/lib64",
            "-Wno-compound-token-split-by-space",
            "-Wno-deprecated-copy",
<<<<<<< HEAD
=======
            "-Wno-implicit-int-float-conversion",
            "-Wno-string-concatenation",
>>>>>>> d1360003
            "-mno-movbe",
            "-B../../bin",
            "-target",
            "x86_64-cros-linux-gnu"
          ],
          "env_updates": [
            "CCACHE_DIR=/var/cache/distfiles/ccache",
            "CCACHE_UMASK=002",
            "CCACHE_CPP2=yes"
          ]
        }
      }
    ]
  },
  {
    "wd": "/tmp/stable",
    "wrapper": {
      "cmd": {
        "path": "./x86_64-cros-linux-gnu-clang",
        "args": [
          "-Xclang-only=-someflag",
          "main.cc"
        ]
      }
    },
    "cmds": [
      {
        "cmd": {
          "path": "/usr/bin/ccache",
          "args": [
            "../../usr/bin/clang",
            "--sysroot=/usr/x86_64-cros-linux-gnu",
            "-Qunused-arguments",
            "-Werror=poison-system-directories",
            "-Wno-compound-token-split-by-macro",
            "-Wno-deprecated-declarations",
            "-Wno-error=implicit-function-declaration",
            "-Wno-error=implicit-int",
            "-Wno-final-dtor-non-final-class",
            "-Wno-tautological-constant-compare",
            "-Wno-tautological-unsigned-enum-zero-compare",
            "-Wno-unknown-warning-option",
            "-fdebug-default-version=5",
            "-fexperimental-new-pass-manager",
<<<<<<< HEAD
            "-Wno-compound-token-split-by-macro",
            "-Wno-deprecated-declarations",
            "-Wno-error=implicit-function-declaration",
=======
            "-Wno-section",
>>>>>>> d1360003
            "-fcrash-diagnostics-dir=/tmp/stable/clang_crash_diagnostics",
            "-static-libgcc",
            "--prefix=../../bin/x86_64-cros-linux-gnu-",
            "-someflag",
            "main.cc",
            "-L/usr/x86_64-cros-linux-gnu/usr/lib64",
            "-Wno-compound-token-split-by-space",
            "-Wno-deprecated-copy",
<<<<<<< HEAD
=======
            "-Wno-implicit-int-float-conversion",
            "-Wno-string-concatenation",
>>>>>>> d1360003
            "-mno-movbe",
            "-B../../bin",
            "-target",
            "x86_64-cros-linux-gnu"
          ],
          "env_updates": [
            "CCACHE_DIR=/var/cache/distfiles/ccache",
            "CCACHE_UMASK=002",
            "CCACHE_CPP2=yes"
          ]
        }
      }
    ]
  }
]<|MERGE_RESOLUTION|>--- conflicted
+++ resolved
@@ -38,13 +38,7 @@
             "-Wno-unknown-warning-option",
             "-fdebug-default-version=5",
             "-fexperimental-new-pass-manager",
-<<<<<<< HEAD
-            "-Wno-compound-token-split-by-macro",
-            "-Wno-deprecated-declarations",
-            "-Wno-error=implicit-function-declaration",
-=======
-            "-Wno-section",
->>>>>>> d1360003
+            "-Wno-section",
             "-fcrash-diagnostics-dir=/tmp/stable/clang_crash_diagnostics",
             "-static-libgcc",
             "--prefix=../../bin/x86_64-cros-linux-gnu-",
@@ -60,11 +54,8 @@
             "-L/usr/x86_64-cros-linux-gnu/usr/lib64",
             "-Wno-compound-token-split-by-space",
             "-Wno-deprecated-copy",
-<<<<<<< HEAD
-=======
-            "-Wno-implicit-int-float-conversion",
-            "-Wno-string-concatenation",
->>>>>>> d1360003
+            "-Wno-implicit-int-float-conversion",
+            "-Wno-string-concatenation",
             "-mno-movbe",
             "-B../../bin",
             "-target",
@@ -109,13 +100,7 @@
             "-Wno-unknown-warning-option",
             "-fdebug-default-version=5",
             "-fexperimental-new-pass-manager",
-<<<<<<< HEAD
-            "-Wno-compound-token-split-by-macro",
-            "-Wno-deprecated-declarations",
-            "-Wno-error=implicit-function-declaration",
-=======
-            "-Wno-section",
->>>>>>> d1360003
+            "-Wno-section",
             "-fcrash-diagnostics-dir=/tmp/stable/clang_crash_diagnostics",
             "-static-libgcc",
             "--prefix=../../bin/x86_64-cros-linux-gnu-",
@@ -124,11 +109,8 @@
             "-L/usr/x86_64-cros-linux-gnu/usr/lib64",
             "-Wno-compound-token-split-by-space",
             "-Wno-deprecated-copy",
-<<<<<<< HEAD
-=======
-            "-Wno-implicit-int-float-conversion",
-            "-Wno-string-concatenation",
->>>>>>> d1360003
+            "-Wno-implicit-int-float-conversion",
+            "-Wno-string-concatenation",
             "-mno-movbe",
             "-B../../bin",
             "-target",
@@ -173,13 +155,7 @@
             "-Wno-unknown-warning-option",
             "-fdebug-default-version=5",
             "-fexperimental-new-pass-manager",
-<<<<<<< HEAD
-            "-Wno-compound-token-split-by-macro",
-            "-Wno-deprecated-declarations",
-            "-Wno-error=implicit-function-declaration",
-=======
-            "-Wno-section",
->>>>>>> d1360003
+            "-Wno-section",
             "-fcrash-diagnostics-dir=/tmp/stable/clang_crash_diagnostics",
             "-static-libgcc",
             "--prefix=../../bin/x86_64-cros-linux-gnu-",
@@ -188,11 +164,8 @@
             "-L/usr/x86_64-cros-linux-gnu/usr/lib64",
             "-Wno-compound-token-split-by-space",
             "-Wno-deprecated-copy",
-<<<<<<< HEAD
-=======
-            "-Wno-implicit-int-float-conversion",
-            "-Wno-string-concatenation",
->>>>>>> d1360003
+            "-Wno-implicit-int-float-conversion",
+            "-Wno-string-concatenation",
             "-mno-movbe",
             "-B../../bin",
             "-target",
@@ -237,13 +210,7 @@
             "-Wno-unknown-warning-option",
             "-fdebug-default-version=5",
             "-fexperimental-new-pass-manager",
-<<<<<<< HEAD
-            "-Wno-compound-token-split-by-macro",
-            "-Wno-deprecated-declarations",
-            "-Wno-error=implicit-function-declaration",
-=======
-            "-Wno-section",
->>>>>>> d1360003
+            "-Wno-section",
             "-fcrash-diagnostics-dir=/tmp/stable/clang_crash_diagnostics",
             "-static-libgcc",
             "--prefix=../../bin/x86_64-cros-linux-gnu-",
@@ -252,11 +219,8 @@
             "-L/usr/x86_64-cros-linux-gnu/usr/lib64",
             "-Wno-compound-token-split-by-space",
             "-Wno-deprecated-copy",
-<<<<<<< HEAD
-=======
-            "-Wno-implicit-int-float-conversion",
-            "-Wno-string-concatenation",
->>>>>>> d1360003
+            "-Wno-implicit-int-float-conversion",
+            "-Wno-string-concatenation",
             "-mno-movbe",
             "-B../../bin",
             "-target",
