--- conflicted
+++ resolved
@@ -30,13 +30,7 @@
             "-Wno-unknown-warning-option",
             "-fdebug-default-version=5",
             "-fexperimental-new-pass-manager",
-<<<<<<< HEAD
-            "-Wno-compound-token-split-by-macro",
-            "-Wno-deprecated-declarations",
-            "-Wno-error=implicit-function-declaration",
-=======
-            "-Wno-section",
->>>>>>> d1360003
+            "-Wno-section",
             "-fcrash-diagnostics-dir=/tmp/stable/clang_crash_diagnostics",
             "-static-libgcc",
             "--prefix=../../bin/x86_64-cros-linux-gnu-",
@@ -45,11 +39,8 @@
             "-L/usr/x86_64-cros-linux-gnu/usr/lib64",
             "-Wno-compound-token-split-by-space",
             "-Wno-deprecated-copy",
-<<<<<<< HEAD
-=======
-            "-Wno-implicit-int-float-conversion",
-            "-Wno-string-concatenation",
->>>>>>> d1360003
+            "-Wno-implicit-int-float-conversion",
+            "-Wno-string-concatenation",
             "-mno-movbe",
             "-B../../bin",
             "-target",
@@ -95,13 +86,7 @@
             "-Wno-unknown-warning-option",
             "-fdebug-default-version=5",
             "-fexperimental-new-pass-manager",
-<<<<<<< HEAD
-            "-Wno-compound-token-split-by-macro",
-            "-Wno-deprecated-declarations",
-            "-Wno-error=implicit-function-declaration",
-=======
-            "-Wno-section",
->>>>>>> d1360003
+            "-Wno-section",
             "-fcrash-diagnostics-dir=/tmp/stable/clang_crash_diagnostics",
             "-static-libgcc",
             "--prefix=../../bin/x86_64-cros-linux-gnu-",
@@ -110,11 +95,8 @@
             "-L/usr/x86_64-cros-linux-gnu/usr/lib64",
             "-Wno-compound-token-split-by-space",
             "-Wno-deprecated-copy",
-<<<<<<< HEAD
-=======
-            "-Wno-implicit-int-float-conversion",
-            "-Wno-string-concatenation",
->>>>>>> d1360003
+            "-Wno-implicit-int-float-conversion",
+            "-Wno-string-concatenation",
             "-mno-movbe",
             "-B../../bin",
             "-target",
@@ -160,13 +142,7 @@
             "-Wno-unknown-warning-option",
             "-fdebug-default-version=5",
             "-fexperimental-new-pass-manager",
-<<<<<<< HEAD
-            "-Wno-compound-token-split-by-macro",
-            "-Wno-deprecated-declarations",
-            "-Wno-error=implicit-function-declaration",
-=======
-            "-Wno-section",
->>>>>>> d1360003
+            "-Wno-section",
             "-fcrash-diagnostics-dir=/tmp/stable/clang_crash_diagnostics",
             "-static-libgcc",
             "--prefix=../../bin/x86_64-cros-linux-gnu-",
@@ -175,11 +151,8 @@
             "-L/usr/x86_64-cros-linux-gnu/usr/lib64",
             "-Wno-compound-token-split-by-space",
             "-Wno-deprecated-copy",
-<<<<<<< HEAD
-=======
-            "-Wno-implicit-int-float-conversion",
-            "-Wno-string-concatenation",
->>>>>>> d1360003
+            "-Wno-implicit-int-float-conversion",
+            "-Wno-string-concatenation",
             "-mno-movbe",
             "-B../../bin",
             "-target",
@@ -225,13 +198,7 @@
             "-Wno-unknown-warning-option",
             "-fdebug-default-version=5",
             "-fexperimental-new-pass-manager",
-<<<<<<< HEAD
-            "-Wno-compound-token-split-by-macro",
-            "-Wno-deprecated-declarations",
-            "-Wno-error=implicit-function-declaration",
-=======
-            "-Wno-section",
->>>>>>> d1360003
+            "-Wno-section",
             "-fcrash-diagnostics-dir=/tmp/stable/clang_crash_diagnostics",
             "-static-libgcc",
             "--prefix=../../bin/x86_64-cros-linux-gnu-",
@@ -240,11 +207,8 @@
             "-L/usr/x86_64-cros-linux-gnu/usr/lib64",
             "-Wno-compound-token-split-by-space",
             "-Wno-deprecated-copy",
-<<<<<<< HEAD
-=======
-            "-Wno-implicit-int-float-conversion",
-            "-Wno-string-concatenation",
->>>>>>> d1360003
+            "-Wno-implicit-int-float-conversion",
+            "-Wno-string-concatenation",
             "-mno-movbe",
             "-B../../bin",
             "-target",
@@ -289,13 +253,7 @@
             "-Wno-unknown-warning-option",
             "-fdebug-default-version=5",
             "-fexperimental-new-pass-manager",
-<<<<<<< HEAD
-            "-Wno-compound-token-split-by-macro",
-            "-Wno-deprecated-declarations",
-            "-Wno-error=implicit-function-declaration",
-=======
-            "-Wno-section",
->>>>>>> d1360003
+            "-Wno-section",
             "-fcrash-diagnostics-dir=/tmp/stable/clang_crash_diagnostics",
             "-static-libgcc",
             "--prefix=../../bin/x86_64-cros-linux-gnu-",
@@ -304,11 +262,8 @@
             "-L/usr/x86_64-cros-linux-gnu/usr/lib64",
             "-Wno-compound-token-split-by-space",
             "-Wno-deprecated-copy",
-<<<<<<< HEAD
-=======
-            "-Wno-implicit-int-float-conversion",
-            "-Wno-string-concatenation",
->>>>>>> d1360003
+            "-Wno-implicit-int-float-conversion",
+            "-Wno-string-concatenation",
             "-mno-movbe",
             "-B../../bin",
             "-target",
@@ -354,13 +309,7 @@
             "-Wno-unknown-warning-option",
             "-fdebug-default-version=5",
             "-fexperimental-new-pass-manager",
-<<<<<<< HEAD
-            "-Wno-compound-token-split-by-macro",
-            "-Wno-deprecated-declarations",
-            "-Wno-error=implicit-function-declaration",
-=======
-            "-Wno-section",
->>>>>>> d1360003
+            "-Wno-section",
             "-fcrash-diagnostics-dir=/tmp/stable/clang_crash_diagnostics",
             "-static-libgcc",
             "--prefix=../../bin/x86_64-cros-linux-gnu-",
@@ -370,11 +319,8 @@
             "-L/usr/x86_64-cros-linux-gnu/usr/lib64",
             "-Wno-compound-token-split-by-space",
             "-Wno-deprecated-copy",
-<<<<<<< HEAD
-=======
-            "-Wno-implicit-int-float-conversion",
-            "-Wno-string-concatenation",
->>>>>>> d1360003
+            "-Wno-implicit-int-float-conversion",
+            "-Wno-string-concatenation",
             "-mno-movbe",
             "-B../../bin",
             "-target",
@@ -419,13 +365,7 @@
             "-Wno-unknown-warning-option",
             "-fdebug-default-version=5",
             "-fexperimental-new-pass-manager",
-<<<<<<< HEAD
-            "-Wno-compound-token-split-by-macro",
-            "-Wno-deprecated-declarations",
-            "-Wno-error=implicit-function-declaration",
-=======
-            "-Wno-section",
->>>>>>> d1360003
+            "-Wno-section",
             "-fcrash-diagnostics-dir=/tmp/stable/clang_crash_diagnostics",
             "-static-libgcc",
             "--prefix=../../bin/x86_64-cros-linux-gnu-",
@@ -434,11 +374,8 @@
             "-L/usr/x86_64-cros-linux-gnu/usr/lib64",
             "-Wno-compound-token-split-by-space",
             "-Wno-deprecated-copy",
-<<<<<<< HEAD
-=======
-            "-Wno-implicit-int-float-conversion",
-            "-Wno-string-concatenation",
->>>>>>> d1360003
+            "-Wno-implicit-int-float-conversion",
+            "-Wno-string-concatenation",
             "-mno-movbe",
             "-B../../bin",
             "-target",
@@ -483,13 +420,7 @@
             "-Wno-unknown-warning-option",
             "-fdebug-default-version=5",
             "-fexperimental-new-pass-manager",
-<<<<<<< HEAD
-            "-Wno-compound-token-split-by-macro",
-            "-Wno-deprecated-declarations",
-            "-Wno-error=implicit-function-declaration",
-=======
-            "-Wno-section",
->>>>>>> d1360003
+            "-Wno-section",
             "-fcrash-diagnostics-dir=/tmp/stable/clang_crash_diagnostics",
             "-static-libgcc",
             "--prefix=../../bin/x86_64-cros-linux-gnu-",
@@ -498,11 +429,8 @@
             "-L/usr/x86_64-cros-linux-gnu/usr/lib64",
             "-Wno-compound-token-split-by-space",
             "-Wno-deprecated-copy",
-<<<<<<< HEAD
-=======
-            "-Wno-implicit-int-float-conversion",
-            "-Wno-string-concatenation",
->>>>>>> d1360003
+            "-Wno-implicit-int-float-conversion",
+            "-Wno-string-concatenation",
             "-mno-movbe",
             "-B../../bin",
             "-target",
