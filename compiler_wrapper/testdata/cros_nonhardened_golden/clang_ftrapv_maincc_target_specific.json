--- conflicted
+++ resolved
@@ -29,13 +29,7 @@
             "-Wno-unknown-warning-option",
             "-fdebug-default-version=5",
             "-fexperimental-new-pass-manager",
-<<<<<<< HEAD
-            "-Wno-compound-token-split-by-macro",
-            "-Wno-deprecated-declarations",
-            "-Wno-error=implicit-function-declaration",
-=======
-            "-Wno-section",
->>>>>>> d1360003
+            "-Wno-section",
             "-fcrash-diagnostics-dir=/tmp/stable/clang_crash_diagnostics",
             "-static-libgcc",
             "--prefix=../../bin/x86_64-cros-linux-gnu-",
@@ -44,11 +38,8 @@
             "-L/usr/x86_64-cros-linux-gnu/usr/lib64",
             "-Wno-compound-token-split-by-space",
             "-Wno-deprecated-copy",
-<<<<<<< HEAD
-=======
-            "-Wno-implicit-int-float-conversion",
-            "-Wno-string-concatenation",
->>>>>>> d1360003
+            "-Wno-implicit-int-float-conversion",
+            "-Wno-string-concatenation",
             "-mno-movbe",
             "-B../../bin",
             "-target",
@@ -93,13 +84,7 @@
             "-Wno-unknown-warning-option",
             "-fdebug-default-version=5",
             "-fexperimental-new-pass-manager",
-<<<<<<< HEAD
-            "-Wno-compound-token-split-by-macro",
-            "-Wno-deprecated-declarations",
-            "-Wno-error=implicit-function-declaration",
-=======
-            "-Wno-section",
->>>>>>> d1360003
+            "-Wno-section",
             "-fcrash-diagnostics-dir=/tmp/stable/clang_crash_diagnostics",
             "-static-libgcc",
             "--prefix=../../bin/x86_64-cros-eabi-",
@@ -108,11 +93,8 @@
             "-L/usr/x86_64-cros-eabi/usr/lib64",
             "-Wno-compound-token-split-by-space",
             "-Wno-deprecated-copy",
-<<<<<<< HEAD
-=======
-            "-Wno-implicit-int-float-conversion",
-            "-Wno-string-concatenation",
->>>>>>> d1360003
+            "-Wno-implicit-int-float-conversion",
+            "-Wno-string-concatenation",
             "-mno-movbe",
             "-B../../bin",
             "-target",
@@ -157,13 +139,7 @@
             "-Wno-unknown-warning-option",
             "-fdebug-default-version=5",
             "-fexperimental-new-pass-manager",
-<<<<<<< HEAD
-            "-Wno-compound-token-split-by-macro",
-            "-Wno-deprecated-declarations",
-            "-Wno-error=implicit-function-declaration",
-=======
-            "-Wno-section",
->>>>>>> d1360003
+            "-Wno-section",
             "-fcrash-diagnostics-dir=/tmp/stable/clang_crash_diagnostics",
             "-static-libgcc",
             "--prefix=../../bin/x86_64-cros-win-gnu-",
@@ -172,11 +148,8 @@
             "-L/usr/x86_64-cros-win-gnu/usr/lib64",
             "-Wno-compound-token-split-by-space",
             "-Wno-deprecated-copy",
-<<<<<<< HEAD
-=======
-            "-Wno-implicit-int-float-conversion",
-            "-Wno-string-concatenation",
->>>>>>> d1360003
+            "-Wno-implicit-int-float-conversion",
+            "-Wno-string-concatenation",
             "-mno-movbe",
             "-B../../bin",
             "-target",
@@ -221,13 +194,7 @@
             "-Wno-unknown-warning-option",
             "-fdebug-default-version=5",
             "-fexperimental-new-pass-manager",
-<<<<<<< HEAD
-            "-Wno-compound-token-split-by-macro",
-            "-Wno-deprecated-declarations",
-            "-Wno-error=implicit-function-declaration",
-=======
-            "-Wno-section",
->>>>>>> d1360003
+            "-Wno-section",
             "-fcrash-diagnostics-dir=/tmp/stable/clang_crash_diagnostics",
             "-static-libgcc",
             "-mthumb",
@@ -237,11 +204,8 @@
             "-L/usr/armv7m-cros-linux-gnu/usr/lib",
             "-Wno-compound-token-split-by-space",
             "-Wno-deprecated-copy",
-<<<<<<< HEAD
-=======
-            "-Wno-implicit-int-float-conversion",
-            "-Wno-string-concatenation",
->>>>>>> d1360003
+            "-Wno-implicit-int-float-conversion",
+            "-Wno-string-concatenation",
             "-B../../bin",
             "-target",
             "armv7m-cros-linux-gnu"
@@ -285,13 +249,7 @@
             "-Wno-unknown-warning-option",
             "-fdebug-default-version=5",
             "-fexperimental-new-pass-manager",
-<<<<<<< HEAD
-            "-Wno-compound-token-split-by-macro",
-            "-Wno-deprecated-declarations",
-            "-Wno-error=implicit-function-declaration",
-=======
-            "-Wno-section",
->>>>>>> d1360003
+            "-Wno-section",
             "-fcrash-diagnostics-dir=/tmp/stable/clang_crash_diagnostics",
             "-static-libgcc",
             "--prefix=../../bin/armv7m-cros-eabi-",
@@ -300,11 +258,8 @@
             "-L/usr/armv7m-cros-eabi/usr/lib",
             "-Wno-compound-token-split-by-space",
             "-Wno-deprecated-copy",
-<<<<<<< HEAD
-=======
-            "-Wno-implicit-int-float-conversion",
-            "-Wno-string-concatenation",
->>>>>>> d1360003
+            "-Wno-implicit-int-float-conversion",
+            "-Wno-string-concatenation",
             "-B../../bin",
             "-target",
             "armv7m-cros-eabi"
@@ -348,13 +303,7 @@
             "-Wno-unknown-warning-option",
             "-fdebug-default-version=5",
             "-fexperimental-new-pass-manager",
-<<<<<<< HEAD
-            "-Wno-compound-token-split-by-macro",
-            "-Wno-deprecated-declarations",
-            "-Wno-error=implicit-function-declaration",
-=======
-            "-Wno-section",
->>>>>>> d1360003
+            "-Wno-section",
             "-fcrash-diagnostics-dir=/tmp/stable/clang_crash_diagnostics",
             "-static-libgcc",
             "-mthumb",
@@ -364,11 +313,8 @@
             "-L/usr/armv7m-cros-win-gnu/usr/lib",
             "-Wno-compound-token-split-by-space",
             "-Wno-deprecated-copy",
-<<<<<<< HEAD
-=======
-            "-Wno-implicit-int-float-conversion",
-            "-Wno-string-concatenation",
->>>>>>> d1360003
+            "-Wno-implicit-int-float-conversion",
+            "-Wno-string-concatenation",
             "-B../../bin",
             "-target",
             "armv7m-cros-win-gnu"
@@ -412,13 +358,7 @@
             "-Wno-unknown-warning-option",
             "-fdebug-default-version=5",
             "-fexperimental-new-pass-manager",
-<<<<<<< HEAD
-            "-Wno-compound-token-split-by-macro",
-            "-Wno-deprecated-declarations",
-            "-Wno-error=implicit-function-declaration",
-=======
-            "-Wno-section",
->>>>>>> d1360003
+            "-Wno-section",
             "-fcrash-diagnostics-dir=/tmp/stable/clang_crash_diagnostics",
             "-static-libgcc",
             "-mthumb",
@@ -428,11 +368,8 @@
             "-L/usr/armv8m-cros-linux-gnu/usr/lib",
             "-Wno-compound-token-split-by-space",
             "-Wno-deprecated-copy",
-<<<<<<< HEAD
-=======
-            "-Wno-implicit-int-float-conversion",
-            "-Wno-string-concatenation",
->>>>>>> d1360003
+            "-Wno-implicit-int-float-conversion",
+            "-Wno-string-concatenation",
             "-B../../bin",
             "-target",
             "armv8m-cros-linux-gnu"
@@ -476,13 +413,7 @@
             "-Wno-unknown-warning-option",
             "-fdebug-default-version=5",
             "-fexperimental-new-pass-manager",
-<<<<<<< HEAD
-            "-Wno-compound-token-split-by-macro",
-            "-Wno-deprecated-declarations",
-            "-Wno-error=implicit-function-declaration",
-=======
-            "-Wno-section",
->>>>>>> d1360003
+            "-Wno-section",
             "-fcrash-diagnostics-dir=/tmp/stable/clang_crash_diagnostics",
             "-static-libgcc",
             "--prefix=../../bin/armv8m-cros-eabi-",
@@ -491,11 +422,8 @@
             "-L/usr/armv8m-cros-eabi/usr/lib",
             "-Wno-compound-token-split-by-space",
             "-Wno-deprecated-copy",
-<<<<<<< HEAD
-=======
-            "-Wno-implicit-int-float-conversion",
-            "-Wno-string-concatenation",
->>>>>>> d1360003
+            "-Wno-implicit-int-float-conversion",
+            "-Wno-string-concatenation",
             "-B../../bin",
             "-target",
             "armv8m-cros-eabi"
@@ -539,13 +467,7 @@
             "-Wno-unknown-warning-option",
             "-fdebug-default-version=5",
             "-fexperimental-new-pass-manager",
-<<<<<<< HEAD
-            "-Wno-compound-token-split-by-macro",
-            "-Wno-deprecated-declarations",
-            "-Wno-error=implicit-function-declaration",
-=======
-            "-Wno-section",
->>>>>>> d1360003
+            "-Wno-section",
             "-fcrash-diagnostics-dir=/tmp/stable/clang_crash_diagnostics",
             "-static-libgcc",
             "-mthumb",
@@ -555,11 +477,8 @@
             "-L/usr/armv8m-cros-win-gnu/usr/lib",
             "-Wno-compound-token-split-by-space",
             "-Wno-deprecated-copy",
-<<<<<<< HEAD
-=======
-            "-Wno-implicit-int-float-conversion",
-            "-Wno-string-concatenation",
->>>>>>> d1360003
+            "-Wno-implicit-int-float-conversion",
+            "-Wno-string-concatenation",
             "-B../../bin",
             "-target",
             "armv8m-cros-win-gnu"
